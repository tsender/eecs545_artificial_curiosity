--- conflicted
+++ resolved
@@ -47,18 +47,6 @@
         """
         return self._memory.copy()
 
-<<<<<<< HEAD
-    def memList(self) -> List[Experience]:
-        """
-        Parameters
-
-        None
-
-        Returns
-
-        List[Experience]
-            A list of Experience objects
-=======
     def __str__(self):
         return str(vars(self))
 
@@ -80,7 +68,6 @@
         Args
             data : Experience  
                 An experience to add. If full, experiences that are less novel are removed (forgotten).
->>>>>>> 5c11d0df
         """
 
         if(len(self._memory) < self._max_length):
